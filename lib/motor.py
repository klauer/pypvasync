--- conflicted
+++ resolved
@@ -1,10 +1,4 @@
-<<<<<<< HEAD
-#!env python
-# -*- coding: utf-8 -*-
-# vim: tabstop=4:softtabstop=4:shiftwidth=4:expandtab
-=======
 #!/usr/bin/env python
->>>>>>> 5c2f9c78
 """
  This module provides support for the EPICS motor record.
 """
@@ -233,28 +227,15 @@
         'device_type':     'DTYP',
         'record_type':     'RTYP',
         'status':          'STAT'}
-<<<<<<< HEAD
-
-=======
         
     _init_list   = ('VAL', 'DESC', 'RTYP', 'RBV', 'PREC', 'TWV', 'FOFF')
     _nonpvs = ('_prefix', '_pvs', '_delim', '_init', '_init_list',
                '_alias', '_extras')
         
->>>>>>> 5c2f9c78
     def __init__(self, name=None, timeout=3.0):
-        init_list = ('VAL', 'DESC', 'RTYP', 'RBV', 'PREC', 'TWV', 'FOFF')
-        super(Motor, self).__init__(name,
-                                    delim='.',
-                                    attrs=init_list,
-                                    alias=Motor._alias,
-                                    timeout=timeout)
-        self._alias = Motor._alias
         if name is None:
             raise MotorException("must supply motor name")
 
-<<<<<<< HEAD
-=======
         if name.endswith('.VAL'):
             name = name[:-4]
         if name.endswith('.'):
@@ -265,29 +246,24 @@
                                attrs=self._init_list,
                                timeout=timeout)
 
->>>>>>> 5c2f9c78
          # make sure this is really a motor!
-        if self.rtyp != 'motor':
+        rectype = self.get('RTYP')
+        if rectype != 'motor':
             raise MotorException("%s is not an Epics Motor" % name)
 
         for key, val in self._extras.items():
-            self.add_pv(".".join((name, val)), attr=key)
-
+            pvname = "%s%s" % (name, val)
+            self.add_pv(pvname, attr=key)
+
+        # self.put('disabled', 0)
         self._callbacks = {}
 
     def __repr__(self):
-        return "<epics.Motor: {0}>".format(self._prefix.strip("."))
+        return "<epics.Motor: %s: '%s'>" % (self._prefix,  self.DESC)
 
     def __str__(self):
         return self.__repr__()
 
-<<<<<<< HEAD
-    def _name_lookup(self, attr):
-        try:
-            return Motor._alias[attr]
-        except KeyError:
-            return attr
-=======
     def __getattr__(self, attr):
         " internal method "
         if attr in self._alias:
@@ -321,7 +297,6 @@
                 return self.put(attr, val)
             except:
                 raise MotorException("EpicsMotor has no attribute %s" % attr)
->>>>>>> 5c2f9c78
 
     def check_limits(self):
         """ check motor limits:
@@ -503,13 +478,10 @@
         
         # Put the motor back in "Use" mode
         self.put('SET', 0)
-<<<<<<< HEAD
-=======
       
     def get_pv(self, attr):
         "return  PV for a field"
         return self.PV(attr)
->>>>>>> 5c2f9c78
 
     def clear_callback(self, attr='drive'):
         "clears callback for attribute"
@@ -536,15 +508,14 @@
         make sure all used attributes are up-to-date."""
         ca.poll()
 
+    def StopNow(self):
+        "stop motor as soon as possible"
+        self.stop()
+
     def stop(self):
         "stop motor as soon as possible"
-<<<<<<< HEAD
-        self.stop = 1
-
-=======
         self.STOP = 1
             
->>>>>>> 5c2f9c78
     def make_step_list(self, minstep=0.0, maxstep=None, decades=10):
         """ create a reasonable list of motor steps, as for a dropdown menu
         The list is based on motor range Mand precision"""
